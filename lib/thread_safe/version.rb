--- conflicted
+++ resolved
@@ -1,7 +1,3 @@
 module Threadsafe
-<<<<<<< HEAD
-  VERSION = "0.1.2"
-=======
   VERSION = "0.1.3"
->>>>>>> e08f1a5a
 end